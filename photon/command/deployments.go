--- conflicted
+++ resolved
@@ -117,11 +117,6 @@
 				},
 			},
 			{
-<<<<<<< HEAD
-				Name:      "enable-service-type",
-				Aliases:   []string{"enable-cluster-type"},
-				Usage:     "Enable service type for deployment",
-=======
 				Name:      "configure-nsx",
 				Usage:     "Configure NSX for deployment",
 				ArgsUsage: " ",
@@ -190,9 +185,9 @@
 				},
 			},
 			{
-				Name:      "enable-cluster-type",
-				Usage:     "Enable cluster type for deployment",
->>>>>>> 9fb8081a
+				Name:      "enable-service-type",
+				Aliases:   []string{"enable-cluster-type"},
+				Usage:     "Enable service type for deployment",
 				ArgsUsage: " ",
 				Description: "Enable a service type (e.g. Kubernetes) and specify the image to be used\n" +
 					"   when creating the service.\n" +
@@ -852,10 +847,6 @@
 	return nil
 }
 
-<<<<<<< HEAD
-//Enable service type for the specified deployment id
-func enableServiceType(c *cli.Context) error {
-=======
 //Configure NSX for the specified deployment id
 func configureNsx(c *cli.Context) error {
 	id, err := getDeploymentId(c)
@@ -953,9 +944,8 @@
 	return nil
 }
 
-//Enable cluster type for the specified deployment id
-func enableClusterType(c *cli.Context) error {
->>>>>>> 9fb8081a
+//Enable service type for the specified deployment id
+func enableServiceType(c *cli.Context) error {
 	id, err := getDeploymentId(c)
 	if err != nil {
 		return err
