--- conflicted
+++ resolved
@@ -173,36 +173,20 @@
 			"versionExact": "v1.19.1"
 		},
 		{
-<<<<<<< HEAD
-			"checksumSHA1": "C8Wt1RpxtyenGazy3nuPIqEih3o=",
+			"checksumSHA1": "ngP961dW8JDXI+5wVBMm4UV+wH0=",
 			"path": "github.com/vmware/photon-controller-go-sdk/photon",
-			"revision": "5fa6033fc26627e5032f002f1792ae59c0ab6b6a",
-			"revisionTime": "2017-02-14T23:37:26Z",
+			"revision": "e43a895785005873b942f30635ed6e0d603ec6d8",
+			"revisionTime": "2017-02-18T02:30:12Z",
 			"version": "=PROMOTED-395",
 			"versionExact": "PROMOTED-395"
-=======
-			"checksumSHA1": "JFHcmtbtasIaX7+hWQN1JnGKy1E=",
-			"path": "github.com/vmware/photon-controller-go-sdk/photon",
-			"revision": "b6590555bdc5efddddec84be9d45f73f1f7fdf47",
-			"revisionTime": "2017-01-31T05:49:34Z",
-			"version": "v1.1.1",
-			"versionExact": "v1.1.1"
->>>>>>> 9fb8081a
 		},
 		{
 			"checksumSHA1": "lvUwCZlC4T+j5Eey6hWBjk7ZYtE=",
 			"path": "github.com/vmware/photon-controller-go-sdk/photon/lightwave",
-<<<<<<< HEAD
-			"revision": "5fa6033fc26627e5032f002f1792ae59c0ab6b6a",
-			"revisionTime": "2017-02-14T23:37:26Z",
+			"revision": "e43a895785005873b942f30635ed6e0d603ec6d8",
+			"revisionTime": "2017-02-18T02:30:12Z",
 			"version": "=PROMOTED-395",
 			"versionExact": "PROMOTED-395"
-=======
-			"revision": "b6590555bdc5efddddec84be9d45f73f1f7fdf47",
-			"revisionTime": "2017-01-31T05:49:34Z",
-			"version": "v1.1.1",
-			"versionExact": "v1.1.1"
->>>>>>> 9fb8081a
 		},
 		{
 			"checksumSHA1": "bA2gANkJBx2Br/p5GKYdhyGo3Pg=",
